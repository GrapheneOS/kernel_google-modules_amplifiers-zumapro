# SPDX-License-Identifier: GPL-2.0-or-later

load("//build/kernel/kleaf:kernel.bzl", "kernel_module")

kernel_module(
    name = "cs40l26",
    srcs = glob([
        "**/*.c",
        "**/*.h",
    ]) + [
        "//private/google-modules/soc/gs:gs_soc_headers",
    ],
    outs = [
<<<<<<< HEAD
        "cl_dsp.ko",
        "input-cs40l26-i2c.ko",
=======
        "cl_dsp-core.ko",
        "cs40l26-core.ko",
        "cs40l26-i2c.ko",
>>>>>>> 7974378b
        "snd-soc-cs40l26.ko",
    ],
    kernel_build = "//private/google-modules/soc/gs:gs_kernel_build",
    visibility = [
        "//private/devices/google:__subpackages__",
        "//private/google-modules/soc/gs:__pkg__",
    ],
    deps = [
        "//private/google-modules/soc/gs:gs_soc_module",
    ],
)<|MERGE_RESOLUTION|>--- conflicted
+++ resolved
@@ -11,14 +11,9 @@
         "//private/google-modules/soc/gs:gs_soc_headers",
     ],
     outs = [
-<<<<<<< HEAD
-        "cl_dsp.ko",
-        "input-cs40l26-i2c.ko",
-=======
         "cl_dsp-core.ko",
         "cs40l26-core.ko",
         "cs40l26-i2c.ko",
->>>>>>> 7974378b
         "snd-soc-cs40l26.ko",
     ],
     kernel_build = "//private/google-modules/soc/gs:gs_kernel_build",
